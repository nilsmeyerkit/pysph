#!/bin/bash

# setting up virtual python
cd /home/nmeyer7/virtual_python
source fake_venv.sh

<<<<<<< HEAD
pysph run ebg.channel --ar 171 --E 6.3E09 --d 0.0000122 --mu 9.12 --G 1 --openmp
mv shear_fiber_output/ \
~/Dropbox/Thesis/Documentation/SPH/Shearflow_Forgacs/171particles_G=1/
=======
# changing to scratch directory
cd /scratch/nmeyer7

# running problem with openmp
pysph run ebg.channel --ar 171 --E 6.3E09 --d 0.0000122 --mu 9.12 --G 1 --openmp
>>>>>>> ab1f47c3
<|MERGE_RESOLUTION|>--- conflicted
+++ resolved
@@ -4,14 +4,8 @@
 cd /home/nmeyer7/virtual_python
 source fake_venv.sh
 
-<<<<<<< HEAD
-pysph run ebg.channel --ar 171 --E 6.3E09 --d 0.0000122 --mu 9.12 --G 1 --openmp
-mv shear_fiber_output/ \
-~/Dropbox/Thesis/Documentation/SPH/Shearflow_Forgacs/171particles_G=1/
-=======
 # changing to scratch directory
 cd /scratch/nmeyer7
 
 # running problem with openmp
-pysph run ebg.channel --ar 171 --E 6.3E09 --d 0.0000122 --mu 9.12 --G 1 --openmp
->>>>>>> ab1f47c3
+pysph run ebg.channel --ar 171 --E 6.3E09 --d 0.0000122 --mu 9.12 --G 1 --openmp