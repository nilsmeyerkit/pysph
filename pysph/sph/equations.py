# System library imports.
import ast

from collections import defaultdict
try:
    from collections import OrderedDict
except ImportError:
    from ordereddict import OrderedDict

import re
from copy import deepcopy
import inspect
import itertools
import numpy
from textwrap import dedent

# Local imports.
from ast_utils import get_symbols
from pysph.base.cython_generator import CythonGenerator

def camel_to_underscore(name):
    """Given a CamelCase name convert it to a name with underscores,
    i.e. camel_case.
    """
    # From stackoverflow: :P
    # http://stackoverflow.com/questions/1175208/elegant-python-function-to-convert-camelcase-to-camel-case
    s1 = re.sub(r'(.)([A-Z][a-z]+)', r'\1_\2', name)
    return re.sub('([a-z0-9])([A-Z])', r'\1_\2', s1).lower()


##############################################################################
# `Context` class.
##############################################################################
class Context(dict):
    """Based on the Bunch receipe by Alex Martelli from Active State's recipes.

    A convenience class used to specify a context in which a code block will
    execute.

    Example
    -------

    Basic usage::
        >>> c = Context(a=1, b=2)
        >>> c.a
        1
        >>> c.x = 'a'
        >>> c.x
        'a'
        >>> c.keys()
        ['a', 'x', 'b']
    """
    __getattr__ = dict.__getitem__
    def __setattr__(self, key, value):
        self[key] = value

def get_array_names(symbols):
    """Given a set of symbols, return a set of source array names and
    a set of destination array names.
    """
    src_arrays = set(x for x in symbols
                            if x.startswith('s_') and x != 's_idx')
    dest_arrays = set(x for x in symbols
                            if x.startswith('d_') and x != 'd_idx')
    return src_arrays, dest_arrays

##############################################################################
# `BasicCodeBlock` class.
##############################################################################
class BasicCodeBlock(object):
    """Encapsulates a string of code and the context in which it executes.

    It also performs some simple analysis of the code that proves handy.
    """

    ##########################################################################
    # `object` interface.
    ##########################################################################
    def __init__(self, code, **kwargs):
        """Constructor.

        Parameters
        ----------

        code : str: source code.
        kwargs : values which define the context of the code.
        """
        self.setup(code, **kwargs)

    def __call__(self, **kwargs):
        """A simplistic test for the code that runs the code in the setup
        context with any additional arguments passed set in the context.

        Note that this will make a deepcopy of the context to prevent any
        changes to the original context.

        It returns a dictionary.

        """
        context = deepcopy(dict(self.context))
        if kwargs:
            context.update(kwargs)
        bytecode = compile(self.code, '<string>', 'exec')
        glb = globals()
        exec(bytecode, glb, context)
        return Context(**context)

    ##########################################################################
    # Private interface.
    ##########################################################################
    def _setup_context(self):
        context = self.context
        symbols = self.symbols
        for index in ('s_idx', 'd_idx'):
            if index in symbols and index not in context:
                context[index] = 0

        for a_name in itertools.chain(self.src_arrays, self.dest_arrays):
            if a_name not in context:
                context[a_name] = numpy.zeros(2, dtype=float)

    def _setup_code(self, code):
        """Perform analysis of the code and store the information in various
        attributes.
        """
        code = dedent(code)
        self.code = code
        self.ast_tree = ast.parse(code)
        self.symbols = get_symbols(self.ast_tree)

        symbols = self.symbols
        self.src_arrays, self.dest_arrays = get_array_names(symbols)
        self._setup_context()

    ##########################################################################
    # Public interface.
    ##########################################################################
    def setup(self, code, **kwargs):
        """Setup the code and context with the given arguments.

        Parameters
        ----------

        code : str: source code.

        kwargs : values which define the context of the code.
        """
        self.context = Context(**kwargs)

        if code is not None:
            self._setup_code(code)


##############################################################################
# Convenient precomputed symbols and their code.
##############################################################################
def precomputed_symbols():
    """Return a collection of predefined symbols that can be used in equations.
    """
    c = Context()
    c.HIJ = BasicCodeBlock(code="HIJ = 0.5*(d_h[d_idx] + s_h[s_idx])", HIJ=0.0)

    c.RHOIJ = BasicCodeBlock(code="RHOIJ = 0.5*(d_rho[d_idx] + s_rho[s_idx])", RHOIJ=0.0)

    c.RHOIJ1 = BasicCodeBlock(code="RHOIJ1 = 1.0/RHOIJ", RHOIJ1=0.0)

    c.XIJ = BasicCodeBlock(code=dedent("""

                XIJ[0] = d_x[d_idx] - s_x[s_idx]
                XIJ[1] = d_y[d_idx] - s_y[s_idx]
                XIJ[2] = d_z[d_idx] - s_z[s_idx]

                """),
                XIJ=[0.0, 0.0, 0.0])

    c.VIJ = BasicCodeBlock(code=dedent("""

                VIJ[0] = d_u[d_idx] - s_u[s_idx]
                VIJ[1] = d_v[d_idx] - s_v[s_idx]
                VIJ[2] = d_w[d_idx] - s_w[s_idx]

                """),
                VIJ=[0.0, 0.0, 0.0])

    c.R2IJ = BasicCodeBlock(code=dedent("""

                R2IJ = XIJ[0]*XIJ[0] + XIJ[1]*XIJ[1] + XIJ[2]*XIJ[2]

                """),
                R2IJ=0.0)

    c.RIJ = BasicCodeBlock(code=dedent("""
                RIJ = sqrt(R2IJ)
                """),
                RIJ=0.0)

    c.WIJ = BasicCodeBlock(
                code="WIJ = KERNEL(XIJ[0], XIJ[1], XIJ[2], HIJ)",
                WIJ=0.0)

    c.WI = BasicCodeBlock(
                code="WI = KERNEL(XIJ[0], XIJ[1], XIJ[2], d_h[d_idx])",
                WI=0.0)

    c.WJ = BasicCodeBlock(
                code="WJ = KERNEL(XIJ[0], XIJ[1], XIJ[2], s_h[s_idx])",
                WJ=0.0)

    c.DWIJ = BasicCodeBlock(
                code="GRADIENT(XIJ[0], XIJ[1], XIJ[2], HIJ, DWIJ)",
                DWIJ=[0.0, 0.0, 0.0])

    c.DWI = BasicCodeBlock(
                code="GRADIENT(XIJ[0], XIJ[1], XIJ[2], d_h[d_idx], DWI)",
                DWI=[0.0, 0.0, 0.0])

    c.DWJ = BasicCodeBlock(
                code="GRADIENT(XIJ[0], XIJ[1], XIJ[2], s_h[s_idx], DWJ)",
                DWJ=[0.0, 0.0, 0.0])
    return c


def sort_precomputed(precomputed):
    """Sorts the precomputed equations in the given dictionary as per the
    dependencies of the symbols and returns an ordered dict.
    """
    weights = dict((x, None) for x in precomputed)
    pre_comp = Group.pre_comp
    # Find the dependent pre-computed symbols for each in the precomputed.
    depends = dict((x, None) for x in precomputed)
    for pre, cb in precomputed.iteritems():
        depends[pre] = [x for x in cb.symbols if x in pre_comp and x != pre]

    # The basic algorithm is to assign weights to each of the precomputed
    # symbols based on the maximum weight of the dependencies of the
    # precomputed symbols.  This way, those with no dependencies have weight
    # zero and those with more have heigher weights. The `levels` dict stores
    # a list of precomputed symbols for each  weight.  These are then stored
    # in an ordered dict in the order of the weights to produce the output.
    levels = defaultdict(list)
    pre_comp_names = list(precomputed.keys())
    while pre_comp_names:
        for name in pre_comp_names[:]:
            wts = [weights[x] for x in depends[name]]
            if len(wts) == 0:
                weights[name] = 0
                levels[0].append(name)
                pre_comp_names.remove(name)
            elif None in wts:
                continue
            else:
                level = max(wts) + 1
                weights[name] = level
                levels[level].append(name)
                pre_comp_names.remove(name)

    result = OrderedDict()
    for level in range(len(levels)):
        for name in sorted(levels[level]):
            result[name] = pre_comp[name]

    return result


##############################################################################
# `Equation` class.
##############################################################################
class Equation(object):

    ##########################################################################
    # `object` interface.
    ##########################################################################
    def __init__(self, dest, sources=None, name=None):
        self.dest = dest
        self.sources = sources if sources is not None and len(sources) > 0 \
                                                                else None
        # Does the equation require neighbors or not.
        self.no_source = self.sources is None
        self.name = self.__class__.__name__ if name is None else name
        self.var_name = ''


###############################################################################
# `Group` class.
###############################################################################
class Group(object):
    """A group of equations.

    This class provides some support for the code generation for the
    collection of equations.
    """

    pre_comp = precomputed_symbols()

    def __init__(self, equations):
        self.equations = equations
        self.src_arrays = self.dest_arrays = None
        self.context = Context()
        self.update()

    ##########################################################################
    # Non-public interface.
    ##########################################################################
    def _get_variable_decl(self, context, mode='declare'):
        decl = []
        names = context.keys()
        names.sort()
        for var in names:
            value = context[var]
            if isinstance(value, int):
                declare = 'cdef long ' if mode == 'declare' else ''
                decl.append('{declare}{var} = {value}'.format(declare=declare,
                                                              var=var,
                                                              value=value))
            elif isinstance(value, float):
                declare = 'cdef double ' if mode == 'declare' else ''
                decl.append('{declare}{var} = {value}'.format(declare=declare,
                                                              var=var,
                                                              value=value))
            elif isinstance(value, (list, tuple)):
                if mode == 'declare':
                    decl.append('cdef double[{size}] {var}'\
                            .format(size=len(value), var=var))
                else:
                    pass
        return '\n'.join(decl)

    def _get_code(self, kind='loop'):
        assert kind in ('initialize', 'loop', 'post_loop')
        # We assume here that precomputed quantities are only relevant
        # for loops and not post_loops and initialization.
        pre = []
        if kind == 'loop':
            for p, cb in self.precomputed.iteritems():
                pre.append(cb.code.strip())
            if len(pre) > 0:
                pre.append('')
        code = []
        for eq in self.equations:
            meth = getattr(eq, kind, None)
            if meth is not None:
                args = inspect.getargspec(meth).args
                if 'self' in args:
                    args.remove('self')
                call_args = ', '.join(args)
                c = 'self.{eq_name}.{method}({args})'\
                      .format(eq_name=eq.var_name, method=kind, args=call_args)
                code.append(c)
        if len(code) > 0:
            code.append('')
        return '\n'.join(pre + code)

    def _set_kernel(self, code, kernel):
        if kernel is not None:
            k_name = kernel.__class__.__name__
            k_func = k_name + 'Kernel'
            g_func = k_name + 'Gradient'
            return code.replace('GRADIENT', g_func).replace('KERNEL', k_func)
        else:
            return code

    def _setup_precomputed(self):
        """Get the precomputed symbols for this group of equations.
        """
        # Calculate the precomputed symbols for this equation.
        all_args = set()
        for equation in self.equations:
            args = inspect.getargspec(equation.loop).args
            all_args.update(args)
        all_args.discard('self')

        pre = self.pre_comp
        precomputed = dict((s, pre[s]) for s in all_args if s in pre)

        # Now find the precomputed symbols in the pre-computed symbols.
        precomputed_symbols = set()
        for cb in precomputed.values():
            precomputed_symbols.update((s for s in cb.symbols if s in pre))

        for s in precomputed_symbols:
            if s not in precomputed:
                precomputed[s] = pre[s]

        self.precomputed = sort_precomputed(precomputed)

        # Update the context.
        context = self.context
        for p, cb in self.precomputed.iteritems():
            context[p] = cb.context[p]

    ##########################################################################
    # Public interface.
    ##########################################################################
    def update(self):
        self._setup_precomputed()

    def get_array_names(self, recompute=False):
        """Returns two sets of array names, the first being source_arrays
        and the second being destination array names.
        """
        if not recompute and self.src_arrays is not None:
            return set(self.src_arrays), set(self.dest_arrays)
        src_arrays = set()
        dest_arrays = set()
        for equation in self.equations:
            for meth_name in ('initialize', 'loop', 'post_loop'):
                meth = getattr(equation, meth_name, None)
                if meth is not None:
                    args = inspect.getargspec(meth).args
                    s, d = get_array_names(args)
                    src_arrays.update(s)
                    dest_arrays.update(d)

        for cb in self.precomputed.values():
            src_arrays.update(cb.src_arrays)
            dest_arrays.update(cb.dest_arrays)

        self.src_arrays = src_arrays
        self.dest_arrays = dest_arrays
        return src_arrays, dest_arrays

    def get_variable_names(self):
        # First get all the contexts and find the names.
        all_vars = set()
        for cb in self.precomputed.values():
            all_vars.update(cb.symbols)

        # Filter out all arrays.
        filtered_vars = [x for x in all_vars \
                         if not x.startswith(('s_', 'd_'))]
        # Filter other things.
        ignore = ['KERNEL', 'GRADIENT', 's_idx', 'd_idx']
        # Math functions.
        import math
        ignore += [x for x in dir(math) if not x.startswith('_')
                                            and callable(getattr(math, x))]
        try:
            ignore.remove('gamma')
            ignore.remove('lgamma')
        except ValueError:
            # Older Python's don't have gamma/lgamma.
            pass
        filtered_vars = [x for x in filtered_vars if x not in ignore]

        return filtered_vars

    def get_array_declarations(self, names):
        decl = []
        for arr in sorted(names):
            decl.append('cdef double* %s'%arr)
        return '\n'.join(decl)

    def get_variable_declarations(self, context):
        return self._get_variable_decl(context, mode='declare')

    def get_initialize_code(self, kernel=None):
        code = self._get_code(kind='initialize')
        return self._set_kernel(code, kernel)

    def get_loop_code(self, kernel=None):
        code = self._get_code(kind='loop')
        return self._set_kernel(code, kernel)

    def get_post_loop_code(self, kernel=None):
        code = self._get_code(kind='post_loop')
        return self._set_kernel(code, kernel)

    def get_equation_wrappers(self):
        classes = defaultdict(lambda: 0)
        eqs = {}
        for equation in self.equations:
            cls = equation.__class__
            n = classes[cls]
            equation.var_name = '%s%d'%(camel_to_underscore(equation.name), n)
            classes[cls] += 1
            eqs[cls] = equation
        wrappers = []
        code_gen = CythonGenerator()
        for cls in classes:
            code_gen.parse(eqs[cls])
            wrappers.append(code_gen.get_code())
        return '\n'.join(wrappers)

    def get_equation_defs(self):
        lines = []
        for equation in self.equations:
            code = 'cdef public {cls} {name}'.format(cls=equation.name,
                                                     name=equation.var_name)
            lines.append(code)
        return '\n'.join(lines)

    def get_equation_init(self):
        lines = []
        for i, equation in enumerate(self.equations):
            code = 'self.{name} = {cls}(equations[{idx}])'\
                        .format(name=equation.var_name, cls=equation.name,
                                idx=i)
            lines.append(code)
        return '\n'.join(lines)


##############################################################################
# `ContinuityEquation` class.
##############################################################################
class ContinuityEquation(Equation):
    def loop(self, d_idx, d_arho, s_idx, s_m, DWIJ=[0.0, 0.0, 0.0],
             VIJ=[0.0, 0.0, 0.0]):
        vijdotdwij = DWIJ[0]*VIJ[0] + DWIJ[1]*VIJ[1] + DWIJ[2]*VIJ[2]
        d_arho[d_idx] += s_m[s_idx]*vijdotdwij


class SummationDensity(Equation):
    def loop(self, d_idx, d_rho, s_idx, s_m, WIJ=0.0):
        d_rho[d_idx] += s_m[s_idx]*WIJ

class BodyForce(Equation):
    def __init__(self, dest, sources,
                 fx=0.0, fy=0.0, fz=0.0):
        self.fx = fx
        self.fy = fy
        self.fz = fz
        super(BodyForce, self).__init__(dest, sources)

    def loop(self, d_idx, d_au, d_av, d_aw):
        d_au[d_idx] += self.fx
        d_av[d_idx] += self.fy
        d_aw[d_idx] += self.fz

class TaitEOS(Equation):
    def __init__(self, dest, sources=None,
                 rho0=1000.0, c0=1.0, gamma=7.0):
        self.rho0 = rho0
        self.rho01 = 1.0/rho0
        self.c0 = c0
        self.gamma = gamma
        self.gamma1 = 0.5*(gamma - 1.0)
        self.B = rho0*c0*c0/gamma
        super(TaitEOS, self).__init__(dest, sources)

    def loop(self, d_idx, d_rho, d_p, d_cs):
        ratio = d_rho[d_idx] * self.rho01
        tmp = pow(ratio, self.gamma)

        d_p[d_idx] = self.B * (tmp - 1.0)
        d_cs[d_idx] = self.c0 * pow( ratio, self.gamma1 )

class MomentumEquation(Equation):
    def __init__(self, dest, sources=None,
                 alpha=1.0, beta=1.0, eta=0.1, gx=0.0, gy=0.0, gz=0.0,
                 c0=1.0):
        self.alpha = alpha
        self.beta = beta
        self.eta = eta
        self.gx = gx
        self.gy = gy
        self.gz = gz
        self.dt_fac = 0.0
        super(MomentumEquation, self).__init__(dest, sources)

    def loop(self, d_idx, s_idx, d_rho, d_cs,
             d_p, d_au, d_av, d_aw, s_m,
             s_rho, s_cs, s_p, VIJ=[0.0, 0.0, 0.0],
             XIJ=[0.0, 0.0, 0.0], HIJ=1.0, R2IJ=1.0, RHOIJ1=1.0,
             DWIJ=[1.0, 1.0, 1.0]):
        rhoi21 = 1.0/(d_rho[d_idx]*d_rho[d_idx])
        rhoj21 = 1.0/(s_rho[s_idx]*s_rho[s_idx])

        vijdotxij = VIJ[0]*XIJ[0] + VIJ[1]*XIJ[1] + VIJ[2]*XIJ[2]

        piij = 0.0
        if vijdotxij < 0:
            cij = 0.5 * (d_cs[d_idx] + s_cs[s_idx])

            muij = (HIJ * vijdotxij)/(R2IJ + self.eta*self.eta*HIJ*HIJ)

            piij = -self.alpha*cij*muij + self.beta*muij*muij
            piij = piij*RHOIJ1

        # compute the CFL time step factor
<<<<<<< HEAD
        _dt_fac = 0.0
        if R2IJ > 1e-12:
            _dt_fac = abs( HIJ * vijdotxij/R2IJ )
            self.dt_fac = max(_dt_fac, self.dt_fac)
=======
        # _dt_fac = 0.0
        # if R2IJ > 1e-12:
        #     _dt_fac = fabs( HIJ * vijdotxij/R2IJ )
        #     dt_fac = max(_dt_fac, dt_fac)
>>>>>>> ad70ebdf

        tmp = d_p[d_idx] * rhoi21 + s_p[s_idx] * rhoj21

        d_au[d_idx] += -s_m[s_idx] * (tmp + piij) * DWIJ[0]
        d_av[d_idx] += -s_m[s_idx] * (tmp + piij) * DWIJ[1]
        d_aw[d_idx] += -s_m[s_idx] * (tmp + piij) * DWIJ[2]


    def post_loop(self, d_idx, d_au, d_av, d_aw):
        d_au[d_idx] +=  self.gx
        d_av[d_idx] +=  self.gy
        d_aw[d_idx] +=  self.gz


class XSPHCorrection(Equation):
    def __init__(self, dest, sources=None, eps=0.5):
        self.eps = eps
        super(XSPHCorrection, self).__init__(dest, sources)

    def loop(self, s_idx, d_idx, s_m, d_ax, d_ay, d_az, WIJ=1.0, RHOIJ1=1.0,
             VIJ=[1.0,1,1]):
        tmp = -self.eps * s_m[s_idx]*WIJ*RHOIJ1

        d_ax[d_idx] += tmp * VIJ[0]
        d_ay[d_idx] += tmp * VIJ[1]
        d_az[d_idx] += tmp * VIJ[2]


    def post_loop(self, d_idx, d_ax, d_ay, d_az, d_u, d_v, d_w):
        d_ax[d_idx] += d_u[d_idx]
        d_ay[d_idx] += d_v[d_idx]
        d_az[d_idx] += d_w[d_idx]


if __name__ == '__main__':
    # Simple demonstration of one of the equations.
    e = ContinuityEquation(dest='fluid', sources=['fluid'])
    print e.loop(DWIJ=[1,1,1], XIJ=[1,1,1], s_m=[1,1])<|MERGE_RESOLUTION|>--- conflicted
+++ resolved
@@ -577,17 +577,10 @@
             piij = piij*RHOIJ1
 
         # compute the CFL time step factor
-<<<<<<< HEAD
-        _dt_fac = 0.0
-        if R2IJ > 1e-12:
-            _dt_fac = abs( HIJ * vijdotxij/R2IJ )
-            self.dt_fac = max(_dt_fac, self.dt_fac)
-=======
         # _dt_fac = 0.0
         # if R2IJ > 1e-12:
         #     _dt_fac = fabs( HIJ * vijdotxij/R2IJ )
         #     dt_fac = max(_dt_fac, dt_fac)
->>>>>>> ad70ebdf
 
         tmp = d_p[d_idx] * rhoi21 + s_p[s_idx] * rhoj21
 
