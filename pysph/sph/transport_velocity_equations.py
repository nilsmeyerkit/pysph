"""Functions for the transport velocity formulation of Adami et. al."""

from equations import Equation

<<<<<<< HEAD
class TransportVelocitySummationDensity(Equation):
    def __init__(self, dest, sources=None, rho0=1.0, c0=10):
        self.rho0 = rho0
        self.c0 = c0
        super(TransportVelocitySummationDensity, self).__init__(dest, sources)

    def loop(self, d_idx, s_idx, d_V, d_rho, s_m, WIJ=1.0):
=======
class DensitySummation(Equation):
    def setup(self):
        code = dedent('''

>>>>>>> ad70ebdf
        d_V[d_idx] += WIJ
        d_rho[d_idx] += d_m[d_idx]*WIJ

<<<<<<< HEAD
    def post_loop(self, d_idx, d_p, d_rho):
        # update the pressure using the equation of state
        d_p[d_idx] = self.c0*self.c0*( d_rho[d_idx]/self.rho0 - 1 )


class TransportVelocitySolidWall(Equation):
    def __init__(self, dest, sources=None, rho0=1.0, p0=100.0):
=======
        ''')
        self.loop = CodeBlock(code=code)

class VolumeSummation(Equation):
    def setup(self):
        code = dedent('''
        d_V[d_idx] += WIJ
        ''')
        self.loop = CodeBlock(code=code)

class ContinuityEquation(Equation):
    def setup(self):
        code = dedent('''
    Vj = 1./s_V[s_idx]
    vijdotdwij = VIJ[0] * DWIJ[0] + VIJ[1] * DWIJ[1] + VIJ[2] * DWIJ[2]
    d_arho[d_idx] += d_m[d_idx] * Vj * vijdotdwij
    ''')
        self.loop = CodeBlock(code=code, Vj=0., vijdotdwij=0.)
    
class StateEquation(Equation):
    def __init__(self, dest, sources, b=1.0):
        self.b=b
        super(StateEquation, self).__init__(dest, sources)

    def setup(self):
        code = dedent("""
        # update the pressure using the reference density
        d_p[d_idx] = d_p0[d_idx] * ( d_rho[d_idx]/d_rho0[d_idx] - b )
        """)

        self.loop = CodeBlock(code=code, b=self.b)

class SolidWallBC(Equation):
    def __init__(self, dest, sources, rho0=1.0, p0=100.0,
                 gx=0.0, gy=0.0, gz=0.0, ax=0.0, ay=0.0, az=0.0,
                 b=1.0):
>>>>>>> ad70ebdf
        self.rho0 = rho0
        self.p0 = p0
        self.b=b
        self.gx = gx; self.ax = ax 
        self.gy = gy; self.ay = ay
        self.gz = gz; self.az = az
        super(SolidWallBC, self).__init__(dest, sources)

    def loop(self, d_idx, s_idx, d_u, d_v, d_p, d_wij, s_u, s_v, s_p, WIJ=1.0):
        # smooth velocities at the ghost points
        d_u[d_idx] += s_u[s_idx]*WIJ
        d_v[d_idx] += s_v[s_idx]*WIJ

        # smooth pressure
        gdotxij = (gx-ax)*XIJ[0] + (gy-ay)*XIJ[1] + (gz-az)*XIJ[2]
        d_p[d_idx] += s_p[s_idx]*WIJ + s_rho[s_idx] * gdotxij * WIJ

        # denominator
        d_wij[d_idx] += WIJ

<<<<<<< HEAD
    def post_loop(self, d_idx, d_wij, d_u, d_v, d_u0, d_v0, d_p, d_rho):
        # smooth velocity at the wall particle
        if d_wij[d_idx] == 0:
            pass
=======
        ''')
        self.loop = CodeBlock(code=code, gx=self.gx, gy=self.gy, gz=self.gz,
                              ax=self.ax, ay=self.ay, az=self.az, gdotxij=0.0)

        code = dedent("""
>>>>>>> ad70ebdf

        if d_wij[d_idx] > 1e-14:
            d_u[d_idx] /= d_wij[d_idx]
            d_v[d_idx] /= d_wij[d_idx]

            # solid wall condition
            d_u[d_idx] = 2*d_u0[d_idx] - d_u[d_idx]
            d_v[d_idx] = 2*d_v0[d_idx] - d_v[d_idx]

            # smooth interpolated pressure at the wall
            d_p[d_idx] /= d_wij[d_idx]

        # update the density from the pressure
<<<<<<< HEAD
        d_rho[d_idx] = self.rho0 * (d_p[d_idx]/self.p0 + 1.0)


class TransportVelocityMomentumEquation(Equation):
    def __init__(self, dest, sources=None, pb=1.0,
                 nu=0.01, gx=0.0, gy=0.0, gz=0.0):
=======
        d_rho[d_idx] = s_rho0[0] * (d_p[d_idx]/s_p0[0] + b)

        """)
                      
        self.post_loop = CodeBlock(code=code, b=self.b)

class MomentumEquation(Equation):
    def __init__(self, dest, sources, pb=0.0, nu=0.01, gx=0.0, gy=0.0, gz=0.0):
>>>>>>> ad70ebdf
        self.gx = gx
        self.gy = gy
        self.gz = gz

        self.nu = nu
        self.pb = pb
        super(MomentumEquation, self).__init__(dest, sources)

    def loop(self, d_idx, s_idx, d_rho, d_p, d_u, d_v, d_V, d_au, d_av,
             d_auhat, d_avhat, d_m, d_uhat, d_vhat,
             s_rho, s_p, s_u, s_v, s_uhat, s_vhat, s_V,
             R2IJ=1.0, HIJ=1.0, DWIJ=[0, 0, 0], VIJ=[0, 0, 0], XIJ=[0, 0, 0]):
        # averaged pressure
        rhoi = d_rho[d_idx]; rhoj = s_rho[s_idx]
        pi = d_p[d_idx]; pj = s_p[s_idx]

        pij = rhoj * pi + rhoi * pj
        pij /= (rhoj + rhoi)

        ui = d_u[d_idx]; uhati = d_uhat[d_idx]
        vi = d_v[d_idx]; vhati = d_vhat[d_idx]

        uj = s_u[s_idx]; uhatj = s_uhat[s_idx]
        vj = s_v[s_idx]; vhatj = s_vhat[s_idx]

        # averaged shear viscosity
        etai = self.nu * rhoi
        etaj = self.nu * rhoj

        etaij = 2 * (etai * etaj)/(etai + etaj)

        # scalar part of the kernel gradient
        Fij = DWIJ[0] * XIJ[0] + DWIJ[1] * XIJ[1] + DWIJ[2] * XIJ[2]

        # particle volumes
        Vi = 1./d_V[d_idx]; Vj = 1./s_V[s_idx]
        Vi2 = Vi * Vi; Vj2 = Vj * Vj

<<<<<<< HEAD
        # artificial stress tensor
        Ax = 0.5 * (rhoi*ui*(uhatj - uj)*DWIJ[0] + rhoi*ui*(vhatj - vj)*DWIJ[1] + rhoj*uj*(uhati - ui)*DWIJ[0] + rhoj*uj*(vhati - vi)*DWIJ[1])
        Ay = 0.5 * (rhoi*vi*(uhatj - uj)*DWIJ[0] + rhoi*vi*(vhatj - vj)*DWIJ[1] + rhoj*vj*(uhati - ui)*DWIJ[0] + rhoj*vj*(vhati - vi)*DWIJ[1])

=======
>>>>>>> ad70ebdf
        # accelerations
        d_au[d_idx] += 1.0/d_m[d_idx] * (Vi2 + Vj2) * (-pij*DWIJ[0] + etaij*Fij/(R2IJ + 0.01 * HIJ * HIJ)*VIJ[0])
        d_av[d_idx] += 1.0/d_m[d_idx] * (Vi2 + Vj2) * (-pij*DWIJ[1] + etaij*Fij/(R2IJ + 0.01 * HIJ * HIJ)*VIJ[1])

        # contribution due to the background pressure
<<<<<<< HEAD
        d_auhat[d_idx] += -self.pb/d_m[d_idx] * (Vi2 + Vj2) * DWIJ[0]
        d_avhat[d_idx] += -self.pb/d_m[d_idx] * (Vi2 + Vj2) * DWIJ[1]
=======
        d_auhat[d_idx] += -d_p0[d_idx]/d_m[d_idx] * (Vi2 + Vj2) * DWIJ[0]
        d_avhat[d_idx] += -d_p0[d_idx]/d_m[d_idx] * (Vi2 + Vj2) * DWIJ[1]

        """)

        self.loop = CodeBlock(code=code, pb=self.pb, nu=self.nu, rhoi=0.0, rhoj=0., 
                              pi=0., pj=0., pij=0., ui=0., uj=0., vi=0., vj=0., 
                              etai=0., etaj=0., etaij=0., uhati=0., uhatj=0., 
                              vhati=0., vhatj=0., Fij=0., Vi=0., Vj=0., Vi2=0., 
                              Vj2=0.)

class ArtificialStress(Equation):
    def setup(self):
        code = dedent("""

        # averaged pressure
        rhoi = d_rho[d_idx]; rhoj = s_rho[s_idx]

        ui = d_u[d_idx]; uhati = d_uhat[d_idx]
        vi = d_v[d_idx]; vhati = d_vhat[d_idx]

        uj = s_u[s_idx]; uhatj = s_uhat[s_idx]
        vj = s_v[s_idx]; vhatj = s_vhat[s_idx]

        Vi = 1./d_V[d_idx]; Vj = 1./s_V[s_idx]
        Vi2 = Vi * Vi; Vj2 = Vj * Vj

        # artificial stress tensor
        Axxi = rhoi*ui*(uhati - ui); Axyi = rhoi*ui*(vhati - vi)
        Ayxi = rhoi*vi*(uhati - ui); Ayyi = rhoi*vi*(vhati - vi)

        Axxj = rhoj*uj*(uhatj - uj); Axyj = rhoj*uj*(vhatj - vj)
        Ayxj = rhoj*vj*(uhatj - uj); Ayyj = rhoj*vj*(vhatj - vj)

        Ax = 0.5 * (Axxi + Axxj) * DWIJ[0] + 0.5 * (Axyi + Axyj) * DWIJ[1]
        Ay = 0.5 * (Ayxi + Ayxj) * DWIJ[0] + 0.5 * (Ayyi + Ayyj) * DWIJ[1]

        # accelerations
        d_au[d_idx] += 1.0/d_m[d_idx] * (Vi2 + Vj2) * Ax
        d_av[d_idx] += 1.0/d_m[d_idx] * (Vi2 + Vj2) * Ay

        """)

        self.loop = CodeBlock(code=code, rhoi=0.0, rhoj=0., pi=0.0, pj=0.0, pij=0.0,
                              ui=0., uj=0., vi=0., vj=0.,
                               uhati=0., uhatj=0., vhati=0., vhatj=0., 
                              Vi=0., Vj=0., Vi2=0., Vj2=0., Ax=0., Ay=0., 
                              Axxi=0., Axyi=0., Ayxi=0., Ayyi=0.,
                              Axxj=0., Axyj=0., Ayxj=0., Ayyj=0.)
>>>>>>> ad70ebdf
<|MERGE_RESOLUTION|>--- conflicted
+++ resolved
@@ -2,102 +2,59 @@
 
 from equations import Equation
 
-<<<<<<< HEAD
-class TransportVelocitySummationDensity(Equation):
-    def __init__(self, dest, sources=None, rho0=1.0, c0=10):
-        self.rho0 = rho0
-        self.c0 = c0
-        super(TransportVelocitySummationDensity, self).__init__(dest, sources)
-
-    def loop(self, d_idx, s_idx, d_V, d_rho, s_m, WIJ=1.0):
-=======
 class DensitySummation(Equation):
-    def setup(self):
-        code = dedent('''
-
->>>>>>> ad70ebdf
+    def loop(self, d_idx, d_V, d_rho, d_m, WIJ=1.0):
         d_V[d_idx] += WIJ
         d_rho[d_idx] += d_m[d_idx]*WIJ
 
-<<<<<<< HEAD
-    def post_loop(self, d_idx, d_p, d_rho):
-        # update the pressure using the equation of state
-        d_p[d_idx] = self.c0*self.c0*( d_rho[d_idx]/self.rho0 - 1 )
-
-
-class TransportVelocitySolidWall(Equation):
-    def __init__(self, dest, sources=None, rho0=1.0, p0=100.0):
-=======
-        ''')
-        self.loop = CodeBlock(code=code)
-
 class VolumeSummation(Equation):
-    def setup(self):
-        code = dedent('''
+    def loop(self, d_idx, d_V, WIJ=1.0):
         d_V[d_idx] += WIJ
-        ''')
-        self.loop = CodeBlock(code=code)
 
 class ContinuityEquation(Equation):
-    def setup(self):
-        code = dedent('''
-    Vj = 1./s_V[s_idx]
-    vijdotdwij = VIJ[0] * DWIJ[0] + VIJ[1] * DWIJ[1] + VIJ[2] * DWIJ[2]
-    d_arho[d_idx] += d_m[d_idx] * Vj * vijdotdwij
-    ''')
-        self.loop = CodeBlock(code=code, Vj=0., vijdotdwij=0.)
-    
+    def loop(self, d_idx, s_idx, d_arho, d_m, s_V, VIJ=[0, 0, 0],
+             DWIJ=[0, 0, 0]):
+        Vj = 1./s_V[s_idx]
+        vijdotdwij = VIJ[0] * DWIJ[0] + VIJ[1] * DWIJ[1] + VIJ[2] * DWIJ[2]
+        d_arho[d_idx] += d_m[d_idx] * Vj * vijdotdwij
+
 class StateEquation(Equation):
-    def __init__(self, dest, sources, b=1.0):
+    def __init__(self, dest, sources=None, b=1.0):
         self.b=b
         super(StateEquation, self).__init__(dest, sources)
 
-    def setup(self):
-        code = dedent("""
+    def loop(self, d_idx, d_p, d_p0, d_rho, d_rho0):
         # update the pressure using the reference density
-        d_p[d_idx] = d_p0[d_idx] * ( d_rho[d_idx]/d_rho0[d_idx] - b )
-        """)
-
-        self.loop = CodeBlock(code=code, b=self.b)
+        d_p[d_idx] = d_p0[d_idx] * ( d_rho[d_idx]/d_rho0[d_idx] - self.b )
 
 class SolidWallBC(Equation):
-    def __init__(self, dest, sources, rho0=1.0, p0=100.0,
+    def __init__(self, dest, sources=None, rho0=1.0, p0=100.0,
                  gx=0.0, gy=0.0, gz=0.0, ax=0.0, ay=0.0, az=0.0,
                  b=1.0):
->>>>>>> ad70ebdf
         self.rho0 = rho0
         self.p0 = p0
         self.b=b
-        self.gx = gx; self.ax = ax 
+        self.gx = gx; self.ax = ax
         self.gy = gy; self.ay = ay
         self.gz = gz; self.az = az
         super(SolidWallBC, self).__init__(dest, sources)
 
-    def loop(self, d_idx, s_idx, d_u, d_v, d_p, d_wij, s_u, s_v, s_p, WIJ=1.0):
+    def loop(self, d_idx, s_idx, d_u, d_v, d_p, d_wij, s_u, s_v, s_p, s_rho,
+             WIJ=1.0, XIJ=[1,1,1]):
         # smooth velocities at the ghost points
         d_u[d_idx] += s_u[s_idx]*WIJ
         d_v[d_idx] += s_v[s_idx]*WIJ
 
         # smooth pressure
-        gdotxij = (gx-ax)*XIJ[0] + (gy-ay)*XIJ[1] + (gz-az)*XIJ[2]
+        gdotxij = (self.gx-self.ax)*XIJ[0] + \
+                    (self.gy-self.ay)*XIJ[1] + (self.gz-self.az)*XIJ[2]
         d_p[d_idx] += s_p[s_idx]*WIJ + s_rho[s_idx] * gdotxij * WIJ
 
         # denominator
         d_wij[d_idx] += WIJ
 
-<<<<<<< HEAD
     def post_loop(self, d_idx, d_wij, d_u, d_v, d_u0, d_v0, d_p, d_rho):
         # smooth velocity at the wall particle
-        if d_wij[d_idx] == 0:
-            pass
-=======
-        ''')
-        self.loop = CodeBlock(code=code, gx=self.gx, gy=self.gy, gz=self.gz,
-                              ax=self.ax, ay=self.ay, az=self.az, gdotxij=0.0)
-
-        code = dedent("""
->>>>>>> ad70ebdf
-
         if d_wij[d_idx] > 1e-14:
             d_u[d_idx] /= d_wij[d_idx]
             d_v[d_idx] /= d_wij[d_idx]
@@ -110,23 +67,11 @@
             d_p[d_idx] /= d_wij[d_idx]
 
         # update the density from the pressure
-<<<<<<< HEAD
         d_rho[d_idx] = self.rho0 * (d_p[d_idx]/self.p0 + 1.0)
 
 
-class TransportVelocityMomentumEquation(Equation):
-    def __init__(self, dest, sources=None, pb=1.0,
-                 nu=0.01, gx=0.0, gy=0.0, gz=0.0):
-=======
-        d_rho[d_idx] = s_rho0[0] * (d_p[d_idx]/s_p0[0] + b)
-
-        """)
-                      
-        self.post_loop = CodeBlock(code=code, b=self.b)
-
 class MomentumEquation(Equation):
-    def __init__(self, dest, sources, pb=0.0, nu=0.01, gx=0.0, gy=0.0, gz=0.0):
->>>>>>> ad70ebdf
+    def __init__(self, dest, sources=None, pb=0.0, nu=0.01, gx=0.0, gy=0.0, gz=0.0):
         self.gx = gx
         self.gy = gy
         self.gz = gz
@@ -146,12 +91,6 @@
         pij = rhoj * pi + rhoi * pj
         pij /= (rhoj + rhoi)
 
-        ui = d_u[d_idx]; uhati = d_uhat[d_idx]
-        vi = d_v[d_idx]; vhati = d_vhat[d_idx]
-
-        uj = s_u[s_idx]; uhatj = s_uhat[s_idx]
-        vj = s_v[s_idx]; vhatj = s_vhat[s_idx]
-
         # averaged shear viscosity
         etai = self.nu * rhoi
         etaj = self.nu * rhoj
@@ -165,37 +104,19 @@
         Vi = 1./d_V[d_idx]; Vj = 1./s_V[s_idx]
         Vi2 = Vi * Vi; Vj2 = Vj * Vj
 
-<<<<<<< HEAD
-        # artificial stress tensor
-        Ax = 0.5 * (rhoi*ui*(uhatj - uj)*DWIJ[0] + rhoi*ui*(vhatj - vj)*DWIJ[1] + rhoj*uj*(uhati - ui)*DWIJ[0] + rhoj*uj*(vhati - vi)*DWIJ[1])
-        Ay = 0.5 * (rhoi*vi*(uhatj - uj)*DWIJ[0] + rhoi*vi*(vhatj - vj)*DWIJ[1] + rhoj*vj*(uhati - ui)*DWIJ[0] + rhoj*vj*(vhati - vi)*DWIJ[1])
-
-=======
->>>>>>> ad70ebdf
         # accelerations
         d_au[d_idx] += 1.0/d_m[d_idx] * (Vi2 + Vj2) * (-pij*DWIJ[0] + etaij*Fij/(R2IJ + 0.01 * HIJ * HIJ)*VIJ[0])
         d_av[d_idx] += 1.0/d_m[d_idx] * (Vi2 + Vj2) * (-pij*DWIJ[1] + etaij*Fij/(R2IJ + 0.01 * HIJ * HIJ)*VIJ[1])
 
         # contribution due to the background pressure
-<<<<<<< HEAD
         d_auhat[d_idx] += -self.pb/d_m[d_idx] * (Vi2 + Vj2) * DWIJ[0]
         d_avhat[d_idx] += -self.pb/d_m[d_idx] * (Vi2 + Vj2) * DWIJ[1]
-=======
-        d_auhat[d_idx] += -d_p0[d_idx]/d_m[d_idx] * (Vi2 + Vj2) * DWIJ[0]
-        d_avhat[d_idx] += -d_p0[d_idx]/d_m[d_idx] * (Vi2 + Vj2) * DWIJ[1]
 
-        """)
-
-        self.loop = CodeBlock(code=code, pb=self.pb, nu=self.nu, rhoi=0.0, rhoj=0., 
-                              pi=0., pj=0., pij=0., ui=0., uj=0., vi=0., vj=0., 
-                              etai=0., etaj=0., etaij=0., uhati=0., uhatj=0., 
-                              vhati=0., vhatj=0., Fij=0., Vi=0., Vj=0., Vi2=0., 
-                              Vj2=0.)
 
 class ArtificialStress(Equation):
-    def setup(self):
-        code = dedent("""
-
+    def loop(self, d_idx, s_idx, d_rho, d_u, d_v, d_V, d_uhat, d_vhat,
+             d_au, d_av, d_m, s_rho, s_u, s_v, s_V, s_uhat, s_vhat,
+             DWIJ=[0, 0, 0]):
         # averaged pressure
         rhoi = d_rho[d_idx]; rhoj = s_rho[s_idx]
 
@@ -220,14 +141,4 @@
 
         # accelerations
         d_au[d_idx] += 1.0/d_m[d_idx] * (Vi2 + Vj2) * Ax
-        d_av[d_idx] += 1.0/d_m[d_idx] * (Vi2 + Vj2) * Ay
-
-        """)
-
-        self.loop = CodeBlock(code=code, rhoi=0.0, rhoj=0., pi=0.0, pj=0.0, pij=0.0,
-                              ui=0., uj=0., vi=0., vj=0.,
-                               uhati=0., uhatj=0., vhati=0., vhatj=0., 
-                              Vi=0., Vj=0., Vi2=0., Vj2=0., Ax=0., Ay=0., 
-                              Axxi=0., Axyi=0., Ayxi=0., Ayyi=0.,
-                              Axxj=0., Axyj=0., Ayxj=0., Ayyj=0.)
->>>>>>> ad70ebdf
+        d_av[d_idx] += 1.0/d_m[d_idx] * (Vi2 + Vj2) * Ay