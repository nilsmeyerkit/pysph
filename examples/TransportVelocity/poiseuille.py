--- conflicted
+++ resolved
@@ -65,7 +65,7 @@
         # create the channel particles at the bottom
         _y = np.arange(-dx/2, -dx/2-ghost_extent, -dx)
         x, y = np.meshgrid(_x, _y); bx = x.ravel(); by = y.ravel()
-
+        
         # concatenate the top and bottom arrays
         cx = np.concatenate( (tx, bx) )
         cy = np.concatenate( (ty, by) )
@@ -82,7 +82,7 @@
     # particle volume
     fluid.add_property( {'name': 'V'} )
     channel.add_property( {'name': 'V'} )
-
+        
     # advection velocities and accelerations
     fluid.add_property( {'name': 'uhat'} )
     fluid.add_property( {'name': 'vhat'} )
@@ -93,7 +93,7 @@
     fluid.add_property( {'name': 'au'} )
     fluid.add_property( {'name': 'av'} )
     fluid.add_property( {'name': 'aw'} )
-
+    
     # kernel summation correction for the channel
     channel.add_property( {'name': 'wij'} )
 
@@ -103,7 +103,7 @@
 
     # magnitude of velocity
     fluid.add_property({'name':'vmag'})
-
+        
     # setup the particle properties
     if not empty:
         volume = dx * dx
@@ -119,15 +119,7 @@
         # smoothing lengths
         fluid.h[:] = hdx * dx
         channel.h[:] = hdx * dx
-<<<<<<< HEAD
-
-        # zero external velocity
-        channel.u0[:] = 0.0
-        channel.v0[:] = 0.0
-
-=======
         
->>>>>>> d3b4f154
     # return the particle list
     return [fluid, channel]
 
@@ -155,14 +147,14 @@
         equations=[
             DensitySummation(dest='fluid', sources=['fluid','channel']),
             ]),
-
+    
     # boundary conditions for the channel wall
     Group(
         equations=[
             SolidWallBC(
                 dest='channel', sources=['fluid',], gx=fx, b=1.0, rho0=rho0, p0=p0),
             ]),
-
+    
     # acceleration equation
     Group(
         equations=[
@@ -178,7 +170,7 @@
     ]
 
 # Setup the application and solver.  This also generates the particles.
-app.setup(solver=solver, equations=equations,
+app.setup(solver=solver, equations=equations, 
           particle_factory=create_particles)
 
 app.run()