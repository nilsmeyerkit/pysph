"""Basic code for the templated integrators.

Currently we only support two-step integrators.

These classes are used to generate the code for the actual integrators
from the `sph_eval` module.
"""

import inspect
from numpy import sqrt
from textwrap import dedent

# Local imports.
from pysph.sph.equation import get_array_names
from pysph.base.cython_generator import CythonGenerator, get_func_definition


###############################################################################
# `IntegratorStep` class
###############################################################################
class IntegratorStep(object):
    """Subclass this and implement the methods ``stage1`` and ``stage2``.
    Use the same conventions as the equations.
    """
    def initialize(self):
        pass
    def stage1(self):
        pass
    def stage2(self):
        pass


###############################################################################
# `EulerStep` class
###############################################################################
class EulerStep(IntegratorStep):
    """Fast but inaccurate integrator. Use this for testing"""
    def initialize(self):
        pass
    def stage1(self, d_idx, d_u, d_v, d_w, d_au, d_av, d_aw, d_x, d_y,
                  d_z, d_rho, d_arho, dt=0.0):
        d_u[d_idx] += dt*d_au[d_idx]
        d_v[d_idx] += dt*d_av[d_idx]
        d_w[d_idx] += dt*d_aw[d_idx]

        d_x[d_idx] += dt*d_u[d_idx]
        d_y[d_idx] += dt*d_v[d_idx]
        d_z[d_idx] += dt*d_w[d_idx]

        d_rho[d_idx] += dt*d_arho[d_idx]

###############################################################################
# `WCSPHStep` class
###############################################################################
class WCSPHStep(IntegratorStep):
    """Standard Predictor Corrector integrator for the WCSPH formulation

    Use this integrator for WCSPH formulations. In the predictor step,
    the particles are advanced to `t + dt/2`. The particles are then
    advanced with the new force computed at this position.

    This integrator can be used in PEC or EPEC mode.

    The same integrator can be used for other problems. Like for
    example solid mechanics (see SolidMechStep)

    """
    def initialize(self, d_idx, d_x0, d_y0, d_z0, d_x, d_y, d_z,
                   d_u0, d_v0, d_w0, d_u, d_v, d_w, d_rho0, d_rho):
        d_x0[d_idx] = d_x[d_idx]
        d_y0[d_idx] = d_y[d_idx]
        d_z0[d_idx] = d_z[d_idx]

        d_u0[d_idx] = d_u[d_idx]
        d_v0[d_idx] = d_v[d_idx]
        d_w0[d_idx] = d_w[d_idx]

        d_rho0[d_idx] = d_rho[d_idx]

    def stage1(self, d_idx, d_x0, d_y0, d_z0, d_x, d_y, d_z,
                   d_u0, d_v0, d_w0, d_u, d_v, d_w, d_rho0, d_rho, d_au, d_av,
                   d_aw, d_ax, d_ay, d_az, d_arho, dt=0.0):
        dtb2 = 0.5*dt
        d_u[d_idx] = d_u0[d_idx] + dtb2*d_au[d_idx]
        d_v[d_idx] = d_v0[d_idx] + dtb2*d_av[d_idx]
        d_w[d_idx] = d_w0[d_idx] + dtb2*d_aw[d_idx]

        d_x[d_idx] = d_x0[d_idx] + dtb2 * d_ax[d_idx]
        d_y[d_idx] = d_y0[d_idx] + dtb2 * d_ay[d_idx]
        d_z[d_idx] = d_z0[d_idx] + dtb2 * d_az[d_idx]

        # Update densities and smoothing lengths from the accelerations
        d_rho[d_idx] = d_rho0[d_idx] + dtb2 * d_arho[d_idx]

    def stage2(self, d_idx, d_x0, d_y0, d_z0, d_x, d_y, d_z,
                   d_u0, d_v0, d_w0, d_u, d_v, d_w, d_rho0, d_rho, d_au, d_av,
                   d_aw, d_ax, d_ay, d_az, d_arho, dt=0.0):

        d_u[d_idx] = d_u0[d_idx] + dt*d_au[d_idx]
        d_v[d_idx] = d_v0[d_idx] + dt*d_av[d_idx]
        d_w[d_idx] = d_w0[d_idx] + dt*d_aw[d_idx]

        d_x[d_idx] = d_x0[d_idx] + dt * d_ax[d_idx]
        d_y[d_idx] = d_y0[d_idx] + dt * d_ay[d_idx]
        d_z[d_idx] = d_z0[d_idx] + dt * d_az[d_idx]

        # Update densities and smoothing lengths from the accelerations
        d_rho[d_idx] = d_rho0[d_idx] + dt * d_arho[d_idx]

###############################################################################
# `SolidMechStep` class
###############################################################################
class SolidMechStep(IntegratorStep):
    """Predictor corrector Integrator for solid mechanics problems"""
    def initialize(self, d_idx, d_x0, d_y0, d_z0, d_x, d_y, d_z,
                   d_u0, d_v0, d_w0, d_u, d_v, d_w, d_rho0, d_rho,
                   d_s00, d_s01, d_s02, d_s11, d_s12, d_s22,
                   d_s000, d_s010, d_s020, d_s110, d_s120, d_s220,
                   d_e0, d_e):
        d_x0[d_idx] = d_x[d_idx]
        d_y0[d_idx] = d_y[d_idx]
        d_z0[d_idx] = d_z[d_idx]

        d_u0[d_idx] = d_u[d_idx]
        d_v0[d_idx] = d_v[d_idx]
        d_w0[d_idx] = d_w[d_idx]

        d_rho0[d_idx] = d_rho[d_idx]
        d_e0[d_idx] = d_e[d_idx]

        d_s000[d_idx] = d_s00[d_idx]
        d_s010[d_idx] = d_s01[d_idx]
        d_s020[d_idx] = d_s02[d_idx]
        d_s110[d_idx] = d_s11[d_idx]
        d_s120[d_idx] = d_s12[d_idx]
        d_s220[d_idx] = d_s22[d_idx]

    def stage1(self, d_idx, d_x0, d_y0, d_z0, d_x, d_y, d_z,
                  d_u0, d_v0, d_w0, d_u, d_v, d_w, d_rho0, d_rho, d_au, d_av,
                  d_aw, d_ax, d_ay, d_az, d_arho, d_e, d_e0, d_ae,
                  d_s00, d_s01, d_s02, d_s11, d_s12, d_s22,
                  d_s000, d_s010, d_s020, d_s110, d_s120, d_s220,
                  d_as00, d_as01, d_as02, d_as11, d_as12, d_as22,
                  dt=0.0):
        dtb2 = 0.5*dt
        d_u[d_idx] = d_u0[d_idx] + dtb2*d_au[d_idx]
        d_v[d_idx] = d_v0[d_idx] + dtb2*d_av[d_idx]
        d_w[d_idx] = d_w0[d_idx] + dtb2*d_aw[d_idx]

        d_x[d_idx] = d_x0[d_idx] + dtb2 * d_ax[d_idx]
        d_y[d_idx] = d_y0[d_idx] + dtb2 * d_ay[d_idx]
        d_z[d_idx] = d_z0[d_idx] + dtb2 * d_az[d_idx]

        # Update densities and smoothing lengths from the accelerations
        d_rho[d_idx] = d_rho0[d_idx] + dtb2 * d_arho[d_idx]
        d_e[d_idx] = d_e0[d_idx] + dtb2 * d_ae[d_idx]

        # update deviatoric stress components
        d_s00[d_idx] = d_s000[d_idx] + dtb2 * d_as00[d_idx]
        d_s01[d_idx] = d_s010[d_idx] + dtb2 * d_as01[d_idx]
        d_s02[d_idx] = d_s020[d_idx] + dtb2 * d_as02[d_idx]
        d_s11[d_idx] = d_s110[d_idx] + dtb2 * d_as11[d_idx]
        d_s12[d_idx] = d_s120[d_idx] + dtb2 * d_as12[d_idx]
        d_s22[d_idx] = d_s220[d_idx] + dtb2 * d_as22[d_idx]

    def stage2(self, d_idx, d_x0, d_y0, d_z0, d_x, d_y, d_z,
                  d_u0, d_v0, d_w0, d_u, d_v, d_w, d_rho0, d_rho, d_au, d_av,
                  d_aw, d_ax, d_ay, d_az, d_arho, d_e, d_ae, d_e0,
                  d_s00, d_s01, d_s02, d_s11, d_s12, d_s22,
                  d_s000, d_s010, d_s020, d_s110, d_s120, d_s220,
                  d_as00, d_as01, d_as02, d_as11, d_as12, d_as22,
                  dt=0.0):

        d_u[d_idx] = d_u0[d_idx] + dt*d_au[d_idx]
        d_v[d_idx] = d_v0[d_idx] + dt*d_av[d_idx]
        d_w[d_idx] = d_w0[d_idx] + dt*d_aw[d_idx]

        d_x[d_idx] = d_x0[d_idx] + dt * d_ax[d_idx]
        d_y[d_idx] = d_y0[d_idx] + dt * d_ay[d_idx]
        d_z[d_idx] = d_z0[d_idx] + dt * d_az[d_idx]

        # Update densities and smoothing lengths from the accelerations
        d_rho[d_idx] = d_rho0[d_idx] + dt * d_arho[d_idx]
        d_e[d_idx] = d_e0[d_idx] + dt * d_ae[d_idx]

        # update deviatoric stress components
        d_s00[d_idx] = d_s000[d_idx] + dt * d_as00[d_idx]
        d_s01[d_idx] = d_s010[d_idx] + dt * d_as01[d_idx]
        d_s02[d_idx] = d_s020[d_idx] + dt * d_as02[d_idx]
        d_s11[d_idx] = d_s110[d_idx] + dt * d_as11[d_idx]
        d_s12[d_idx] = d_s120[d_idx] + dt * d_as12[d_idx]
        d_s22[d_idx] = d_s220[d_idx] + dt * d_as22[d_idx]

###############################################################################
# `TransportVelocityStep` class
###############################################################################
class TransportVelocityStep(IntegratorStep):
    """Integrator defined in 'A transport velocity formulation for
    smoothed particle hydrodynamics', 2013, JCP, 241, pp 292--307

    For a predictor-corrector style of integrator, this integrator
    should operate only in PEC mode.

    """
    def initialize(self):
        pass

    def stage1(self, d_idx, d_u, d_v, d_au, d_av, d_uhat, d_auhat, d_vhat,
                  d_avhat, d_x, d_y, dt=0.0):
        dtb2 = 0.5*dt

        # velocity update eqn (14)
        d_u[d_idx] += dtb2*d_au[d_idx]
        d_v[d_idx] += dtb2*d_av[d_idx]

        # advection velocity update eqn (15)
        d_uhat[d_idx] = d_u[d_idx] + dtb2*d_auhat[d_idx]
        d_vhat[d_idx] = d_v[d_idx] + dtb2*d_avhat[d_idx]

        # position update eqn (16)
        d_x[d_idx] += dt*d_uhat[d_idx]
        d_y[d_idx] += dt*d_vhat[d_idx]

<<<<<<< HEAD
    def stage2(self, d_idx, d_u, d_v, d_au, d_av, d_vmag, dt=0.0):
=======
    def corrector(self, d_idx, d_u, d_v, d_au, d_av, d_vmag2, dt=0.0):
>>>>>>> bff937ff
        dtb2 = 0.5*dt

        # corrector update eqn (17)
        d_u[d_idx] += dtb2*d_au[d_idx]
        d_v[d_idx] += dtb2*d_av[d_idx]

        # magnitude of velocity squared
        d_vmag2[d_idx] = d_u[d_idx]*d_u[d_idx] + d_v[d_idx]*d_v[d_idx]

###############################################################################
# `AdamiVerletStep` class
###############################################################################
class AdamiVerletStep(IntegratorStep):
    """Verlet time integration described in `A generalized wall
    boundary condition for smoothed particle hydrodynamics` 2012, JCP,
    231, pp 7057--7075

    This integrator can operate in either PEC mode or in EPEC mode as
    described in the paper.

    """
    def initialize(self):
        pass

    def stage1(self, d_idx, d_u, d_v, d_au, d_av, d_x, d_y, dt=0.0):
        dtb2 = 0.5*dt

        # velocity predictor eqn (14)
        d_u[d_idx] += dtb2*d_au[d_idx]
        d_v[d_idx] += dtb2*d_av[d_idx]

        # position predictor eqn (15)
        d_x[d_idx] += dtb2*d_u[d_idx]
        d_y[d_idx] += dtb2*d_v[d_idx]

<<<<<<< HEAD
    def stage2(self, d_idx, d_u, d_v, d_au, d_av, d_x, d_y, d_rho, d_arho,
                  d_vmag, dt=0.0):
=======
    def corrector(self, d_idx, d_u, d_v, d_au, d_av, d_x, d_y, d_rho, d_arho,
                  d_vmag2, dt=0.0):
>>>>>>> bff937ff
        dtb2 = 0.5*dt

        # velocity corrector eqn (18)
        d_u[d_idx] += dtb2*d_au[d_idx]
        d_v[d_idx] += dtb2*d_av[d_idx]

        # position corrector eqn (17)
        d_x[d_idx] += dtb2*d_u[d_idx]
        d_y[d_idx] += dtb2*d_v[d_idx]

        # density corrector eqn (16)
        d_rho[d_idx] += dt * d_arho[d_idx]

        # magnitude of velocity squared
        d_vmag2[d_idx] = d_u[d_idx]*d_u[d_idx] + d_v[d_idx]*d_v[d_idx]

###############################################################################
# `GasDFluidStep` class
###############################################################################
class GasDFluidStep(IntegratorStep):
    """Predictor Corrector integrator for Gas-dynamics"""
    def initialize(self, d_idx, d_x0, d_y0, d_z0, d_x, d_y, d_z,
                   d_u0, d_v0, d_w0, d_u, d_v, d_w, d_e, d_e0):
        d_x0[d_idx] = d_x[d_idx]
        d_y0[d_idx] = d_y[d_idx]
        d_z0[d_idx] = d_z[d_idx]

        d_u0[d_idx] = d_u[d_idx]
        d_v0[d_idx] = d_v[d_idx]
        d_w0[d_idx] = d_w[d_idx]

        d_e0[d_idx] = d_e[d_idx]

    def stage1(self, d_idx, d_x0, d_y0, d_z0, d_x, d_y, d_z,
                  d_u0, d_v0, d_w0, d_u, d_v, d_w, d_e0, d_e, d_au, d_av,
                  d_aw, d_ae, dt=0.0):
        dtb2 = 0.5*dt

        d_u[d_idx] = d_u0[d_idx] + dtb2 * d_au[d_idx]
        d_v[d_idx] = d_v0[d_idx] + dtb2 * d_av[d_idx]
        d_w[d_idx] = d_w0[d_idx] + dtb2 * d_aw[d_idx]

        d_x[d_idx] = d_x0[d_idx] + dtb2 * d_u[d_idx]
        d_y[d_idx] = d_y0[d_idx] + dtb2 * d_v[d_idx]
        d_z[d_idx] = d_z0[d_idx] + dtb2 * d_w[d_idx]

        # update thermal energy
        d_e[d_idx] = d_e0[d_idx] + dtb2 * d_ae[d_idx]

    def stage2(self, d_idx, d_x0, d_y0, d_z0, d_x, d_y, d_z,
                   d_u0, d_v0, d_w0, d_u, d_v, d_w, d_e0, d_e, d_au, d_av,
                   d_aw, d_ae, dt=0.0):

        d_u[d_idx] = d_u0[d_idx] + dt * d_au[d_idx]
        d_v[d_idx] = d_v0[d_idx] + dt * d_av[d_idx]
        d_w[d_idx] = d_w0[d_idx] + dt * d_aw[d_idx]

        d_x[d_idx] = d_x0[d_idx] + dt * d_u[d_idx]
        d_y[d_idx] = d_y0[d_idx] + dt * d_v[d_idx]
        d_z[d_idx] = d_z0[d_idx] + dt * d_w[d_idx]

        # Update densities and smoothing lengths from the accelerations
        d_e[d_idx] = d_e0[d_idx] + dt * d_ae[d_idx]

###############################################################################
# `Integrator` class
###############################################################################
class Integrator(object):
    r"""Generic class for multi-step integrators in PySPH for a system of
    ODES of the form :math:`\frac{dy}{dt} = F(y)`.
    """

    def __init__(self, **kw):
        """Pass fluid names and suitable `IntegratorStep` instances.

        For example::

            >>> integrator = Integrator(fluid=WCSPHStep(), solid=WCSPHStep())

        where "fluid" and "solid" are the names of the particle arrays.
        """
        for array_name, integrator_step in kw.iteritems():
            if not isinstance(integrator_step, IntegratorStep):
                msg='Stepper %s must be an instance of IntegratorStep'%(integrator_step)
                raise ValueError(msg)

        self.steppers = kw
        self.parallel_manager = None
        # This is set later when the underlying compiled integrator is created
        # by the SPHEval.
        self.integrator = None

    ##########################################################################
    # Public interface.
    ##########################################################################
    def set_fixed_h(self, fixed_h):
        # compute h_minimum once for constant smoothing lengths
        if fixed_h:
            self.compute_h_minimum()

        self.fixed_h=fixed_h

    def compute_h_minimum(self):
        calc = self.integrator.sph_calc

        hmin = 1.0
        for pa in calc.particle_arrays:
            h = pa.get_carray('h')
            h.update_min_max()

            if h.minimum < hmin:
                hmin = h.minimum

        self.h_minimum = hmin

    def compute_time_step(self, dt, cfl):
        calc = self.integrator.sph_calc

        # different time step controls
        dt_cfl_factor = calc.dt_cfl
        dt_visc_factor = calc.dt_viscous

        # force factor is acceleration squared
        dt_force_factor = sqrt(calc.dt_force)

        # iterate over particles and find hmin if using vatialbe h
        if not self.fixed_h:
            self.compute_h_minimum()

        hmin = self.h_minimum

        # default time steps set to some large value
        dt_cfl = dt_force = dt_viscous = 1e20

        # stable time step based on courant condition
        if dt_cfl_factor > 0:
            dt_cfl = hmin/dt_cfl_factor

        # stable time step based on force criterion
        if dt_force_factor > 0:
            dt_force = sqrt( hmin/dt_force_factor )

        # stable time step based on viscous condition
        if dt_visc_factor > 0:
            dt_viscous = hmin/dt_visc_factor

        # minimum of all three
        dt_min = min( dt_cfl, dt_force, dt_viscous )

        # return the computed time steps. If dt factors aren't
        # defined, the default dt is returned
        if dt_min <= 0.0:
            return dt
        else:
            return cfl*dt_min

    def one_timestep(self, t, dt):
        """User written function that actually does one timestep.

        This function is used in the high-performance Cython implementation.
        The assumptions one may make are the following:

            - t and dt are passed.

            - the following methods are available:

                - self.initialize()

                - self.stage1(), self.stage2() etc. depending on the number of
                  stages available.

                - self.compute_accelerations(t, dt)
                - self.do_post_stage(stage_dt, stage_count_from_1)

        Please see any of the concrete implementations of the Integrator class
        to study.  By default the Integrator implements a
        predict-evaluate-correct method, the same as PECIntegrator.

        """
        self.initialize()

        # Predict
        self.stage1()

        # Call any post-stage functions.
        self.do_post_stage(0.5*dt, 1)

        self.compute_accelerations()

        # Correct
        self.stage2()

        # Call any post-stage functions.
        self.do_post_stage(dt, 2)

    def set_parallel_manager(self, pm):
        self.integrator.set_parallel_manager(pm)

    def set_integrator(self, integrator):
        self.integrator = integrator

    def set_post_stage_callback(self, callback):
        """This callback is called when the particles are moved, i.e
        one stage of the integration is done.

        This callback is passed the current time value, the timestep and the
        stage.

        The current time value is  t + stage_dt, for example this would be
        0.5*dt for a two stage predictor corrector integrator.

        """
        self.integrator.set_post_stage_callback(callback)

    def step(self, time, dt):
        """This function is called by the solver.

        To implement the integration step please override the
        ``one_timestep`` method.
        """
        self.integrator.step(time, dt)

    ##########################################################################
    # Mako interface.
    ##########################################################################
    def get_stepper_code(self):
        classes = {}
        for dest, stepper in self.steppers.iteritems():
            cls = stepper.__class__.__name__
            classes[cls] = stepper

        wrappers = []
        code_gen = CythonGenerator()
        for cls in sorted(classes.keys()):
            code_gen.parse(classes[cls])
            wrappers.append(code_gen.get_code())
        return '\n'.join(wrappers)

    def get_stepper_defs(self):
        lines = []
        for dest, stepper in self.steppers.iteritems():
            cls_name = stepper.__class__.__name__
            code = 'cdef public {cls} {name}'.format(cls=cls_name,
                                                     name=dest+'_stepper')
            lines.append(code)
        return '\n'.join(lines)

    def get_stepper_init(self):
        lines = []
        for dest, stepper in self.steppers.iteritems():
            cls_name = stepper.__class__.__name__
            code = 'self.{name} = {cls}(**steppers["{dest}"].__dict__)'\
                        .format(name=dest+'_stepper', cls=cls_name,
                                dest=dest)
            lines.append(code)
        return '\n'.join(lines)

    def get_args(self, dest, method):
        stepper = self.steppers[dest]
        meth = getattr(stepper, method)
        return inspect.getargspec(meth).args

    def get_array_declarations(self, method):
        arrays = set()
        for dest in self.steppers:
            s, d = get_array_names(self.get_args(dest, method))
            arrays.update(s | d)

        decl = []
        for arr in sorted(arrays):
            decl.append('cdef double* %s'%arr)
        return '\n'.join(decl)

    def get_array_setup(self, dest, method):
        s, d = get_array_names(self.get_args(dest, method))
        lines = ['%s = dst.%s.data'%(n, n[2:]) for n in s|d]
        return '\n'.join(lines)

    def get_stepper_loop(self, dest, method):
        args = self.get_args(dest, method)
        if 'self' in args:
            args.remove('self')
        call_args = ', '.join(args)
        c = 'self.{obj}.{method}({args})'\
                .format(obj=dest+'_stepper', method=method, args=call_args)
        return c

    def get_stepper_method_wrapper_names(self):
        """Returns the names of the methods we should wrap.  For a 2 stage
        method this will return ('initialize', 'stage1', 'stage2')
        """
        methods = set(['initialize'])
        for stepper in self.steppers.values():
            stages = [x for x in dir(stepper) if x.startswith('stage')]
            methods.update(stages)
        return list(sorted(methods))

    def get_timestep_code(self):
        sourcelines = inspect.getsourcelines(self.one_timestep)[0]
        defn, lines = get_func_definition(sourcelines)
	return dedent(''.join(lines))


###############################################################################
# `EulerIntegrator` class
###############################################################################
class EulerIntegrator(Integrator):
    def one_timestep(self, t, dt):
        self.initialize()
        self.compute_accelerations()
        self.stage1()
        self.do_post_stage(dt, 1)


###############################################################################
# `PECIntegrator` class
###############################################################################
class PECIntegrator(Integrator):
    r"""
    In the Predict-Evaluate-Correct (PEC) mode, the system is advanced using:

    .. math::

        y^{n+\frac{1}{2}} = y^n + \frac{\Delta t}{2}F(y^{n-\frac{1}{2}}) --> Predict

        F(y^{n+\frac{1}{2}}) --> Evaluate

        y^{n + 1} = y^n + \Delta t F(y^{n+\frac{1}{2}})

    """
    def one_timestep(self, t, dt):
        self.initialize()

        # Predict
        self.stage1()

        # Call any post-stage functions.
        self.do_post_stage(0.5*dt, 1)

        self.compute_accelerations()

        # Correct
        self.stage2()

        # Call any post-stage functions.
        self.do_post_stage(dt, 2)

###############################################################################
# `EPECIntegrator` class
###############################################################################
class EPECIntegrator(Integrator):
    r"""
    Predictor corrector integrators can have two modes of
    operation.

    In the Evaluate-Predict-Evaluate-Correct (EPEC) mode, the
    system is advanced using:

    .. math::

        F(y^n) --> Evaluate

        y^{n+\frac{1}{2}} = y^n + F(y^n) --> Predict

        F(y^{n+\frac{1}{2}}) --> Evaluate

        y^{n+1} = y^n + \Delta t F(y^{n+\frac{1}{2}}) --> Correct

    Notes:

    The Evaluate stage of the integrator forces a function
    evaluation. Therefore, the PEC mode is much faster but relies on
    old accelertions for the Prediction stage.

    In the EPEC mode, the final corrector can be modified to:

    :math:`y^{n+1} = y^n + \frac{\Delta t}{2}\left( F(y^n) + F(y^{n+\frac{1}{2}}) \right)`

    This would require additional storage for the accelerations.

    """
    def one_timestep(self, t, dt):
        self.initialize()

        self.compute_accelerations()

        # Predict
        self.stage1()

        # Call any post-stage functions.
        self.do_post_stage(0.5*dt, 1)

        self.compute_accelerations()

        # Correct
        self.stage2()

        # Call any post-stage functions.
        self.do_post_stage(dt, 2)<|MERGE_RESOLUTION|>--- conflicted
+++ resolved
@@ -221,11 +221,7 @@
         d_x[d_idx] += dt*d_uhat[d_idx]
         d_y[d_idx] += dt*d_vhat[d_idx]
 
-<<<<<<< HEAD
-    def stage2(self, d_idx, d_u, d_v, d_au, d_av, d_vmag, dt=0.0):
-=======
-    def corrector(self, d_idx, d_u, d_v, d_au, d_av, d_vmag2, dt=0.0):
->>>>>>> bff937ff
+    def stage2(self, d_idx, d_u, d_v, d_au, d_av, d_vmag2, dt=0.0):
         dtb2 = 0.5*dt
 
         # corrector update eqn (17)
@@ -261,13 +257,8 @@
         d_x[d_idx] += dtb2*d_u[d_idx]
         d_y[d_idx] += dtb2*d_v[d_idx]
 
-<<<<<<< HEAD
     def stage2(self, d_idx, d_u, d_v, d_au, d_av, d_x, d_y, d_rho, d_arho,
-                  d_vmag, dt=0.0):
-=======
-    def corrector(self, d_idx, d_u, d_v, d_au, d_av, d_x, d_y, d_rho, d_arho,
-                  d_vmag2, dt=0.0):
->>>>>>> bff937ff
+               d_vmag2, dt=0.0):
         dtb2 = 0.5*dt
 
         # velocity corrector eqn (18)
