--- conflicted
+++ resolved
@@ -63,15 +63,11 @@
 
         hmin = 1.0
         for pa in a_eval.particle_arrays:
-<<<<<<< HEAD
-            h = pa.get_carray('h')
-=======
             if pa.gpu:
                 h = pa.gpu.get_device_array('h')
             else:
                 h = pa.get_carray('h')
 
->>>>>>> 07d7fffd
             h.update_min_max()
 
             if h.minimum < hmin:
