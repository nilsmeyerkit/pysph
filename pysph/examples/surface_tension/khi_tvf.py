"""2D Kelvin Helmoltz Instability example using TVF. (1 hour)
"""
import numpy

# Particle generator
from pysph.base.utils import get_particle_array
from pysph.base.kernels import WendlandQuintic

# SPH Equations and Group
from pysph.sph.equation import Group

from pysph.sph.wc.viscosity import ClearyArtificialViscosity

from pysph.sph.wc.transport_velocity import SummationDensity, \
    MomentumEquationPressureGradient,\
    SolidWallPressureBC, SolidWallNoSlipBC, SetWallVelocity, \
    StateEquation, MomentumEquationArtificialStress, MomentumEquationViscosity

from pysph.sph.surface_tension import ColorGradientUsingNumberDensity, \
    InterfaceCurvatureFromNumberDensity, ShadlooYildizSurfaceTensionForce,\
    SmoothedColor

from pysph.sph.gas_dynamics.basic import ScaleSmoothingLength

# PySPH solver and application
from pysph.solver.application import Application
from pysph.solver.solver import Solver

# Integrators and Steppers
from pysph.sph.integrator_step import TransportVelocityStep
from pysph.sph.integrator import PECIntegrator

# Domain manager for periodic domains
from pysph.base.nnps import DomainManager

# problem parameters
dim = 2
domain_width = 1.0
domain_height = 1.0

# numerical constants
gy = -9.81
alpha = 0.001
wavelength = 1.0
wavenumber = 2*numpy.pi/wavelength
Ri = 0.05
rho0 = rho1 = 1000.0
rho2 = 1*rho1
U = 0.5
sigma = Ri * (rho1*rho2) * (2*U)**2/(wavenumber*(rho1 + rho2))

# initial perturbation amplitude
psi0 = 0.03*domain_height

# discretization parameters
nghost_layers = 5
dx = dy = 0.01
dxb2 = dyb2 = 0.5 * dx
volume = dx*dx
hdx = 1.5
h0 = hdx * dx
rho0 = 1000.0
c0 = 25.0
p0 = c0*c0*rho0
nu = 0.125 * alpha * h0 * c0

# time steps
tf = 3.0
dt_cfl = 0.25 * h0/(1.1*c0)
dt_viscous = 0.125 * h0**2/nu
dt_force = 1.0

dt = 0.8 * min(dt_cfl, dt_viscous, dt_force)


class KHITVF(Application):
    def create_particles(self):
        ghost_extent = (nghost_layers + 0.5)*dx

        x, y = numpy.mgrid[dxb2:domain_width:dx,
                           -ghost_extent:domain_height+ghost_extent:dy]
        x = x.ravel()
        y = y.ravel()

        m = numpy.ones_like(x) * volume * rho0
        rho = numpy.ones_like(x) * rho0
        h = numpy.ones_like(x) * h0
        cs = numpy.ones_like(x) * c0

        # additional properties required for the fluid.
        additional_props = [
            # volume inverse or number density
            'V',

            # color and gradients
            'color', 'scolor', 'cx', 'cy', 'cz', 'cx2', 'cy2', 'cz2',

            # discretized interface normals and dirac delta
            'nx', 'ny', 'nz', 'ddelta',

            # interface curvature
            'kappa',

            # transport velocities
            'uhat', 'vhat', 'what', 'auhat', 'avhat', 'awhat',

            # imposed accelerations on the solid wall
            'ax', 'ay', 'az', 'wij',

            # velocity of magnitude squared
            'vmag2',

            # variable to indicate reliable normals and normalizing
            # constant
            'N', 'wij_sum',

            ]

        # get the fluid particle array
        fluid = get_particle_array(
            name='fluid', x=x, y=y, h=h, m=m, rho=rho, cs=cs,
            additional_props=additional_props)

        # set the fluid velocity with respect to the sinusoidal
        # perturbation
        fluid.u[:] = -U
        mode = 1
        for i in range(len(fluid.x)):
            ang = 2*numpy.pi*fluid.x[i]/(mode*domain_width)
            temp = domain_height/2 + psi0*domain_height*numpy.sin(ang)
            if fluid.y[i] > temp:
                fluid.u[i] = U
                fluid.color[i] = 1
                fluid.rho[i] = rho1
                fluid.m[i] = volume*rho1
            else:
                fluid.rho[i] = rho2
                fluid.m[i] = rho2/rho1*volume*rho2

        # extract the top and bottom boundary particles
        indices = numpy.where(fluid.y > domain_height)[0]
        wall = fluid.extract_particles(indices)
        fluid.remove_particles(indices)

        indices = numpy.where(fluid.y < 0)[0]
        bottom = fluid.extract_particles(indices)
        fluid.remove_particles(indices)

        # concatenate the two boundaries
        wall.append_parray(bottom)
        wall.set_name('wall')

        # set the number density initially for all particles
        fluid.V[:] = 1./volume
        wall.V[:] = 1./volume

        # set additional output arrays for the fluid
        fluid.add_output_arrays(['V', 'color', 'cx', 'cy', 'nx', 'ny',
                                 'ddelta', 'kappa', 'N', 'p', 'rho'])

        # extrapolated velocities for the wall
        for name in ['uf', 'vf', 'wf']:
            wall.add_property(name)

        # dummy velocities for the wall
        # required for the no-slip BC
<<<<<<< HEAD
        for name in ['ug','vg','wg', 'Fwx', 'Fwy', 'Fwz']:
=======
        for name in ['ug', 'vg', 'wg']:
>>>>>>> 54581851
            wall.add_property(name)

        print("2D KHI with %d fluid particles and %d wall particles" % (
                fluid.get_number_of_particles(),
                wall.get_number_of_particles()))

        return [fluid, wall]

    def create_domain(self):
        return DomainManager(xmin=0, xmax=domain_width, ymin=0,
                             ymax=domain_height,
                             periodic_in_x=True, periodic_in_y=False)

    def create_solver(self):
        kernel = WendlandQuintic(dim=2)
        integrator = PECIntegrator(fluid=TransportVelocityStep())
        solver = Solver(
            kernel=kernel, dim=dim, integrator=integrator,
            dt=dt, tf=tf, adaptive_timestep=False)
        return solver

    def create_equations(self):
        tvf_equations = [

            # We first compute the mass and number density of the fluid
            # phase. This is used in all force computations henceforth. The
            # number density (1/volume) is explicitly set for the solid phase
            # and this isn't modified for the simulation.
            Group(equations=[
                    SummationDensity(dest='fluid', sources=['fluid', 'wall'])
                    ]),

            # Given the updated number density for the fluid, we can update
            # the fluid pressure. Additionally, we can extrapolate the fluid
            # velocity to the wall for the no-slip boundary
            # condition. Also compute the smoothed color based on the color
            # index for a particle.
            Group(equations=[
                    StateEquation(dest='fluid', sources=None, rho0=rho0,
                                  p0=p0, b=1.0),
                    SetWallVelocity(dest='wall', sources=['fluid']),
                    SmoothedColor(dest='fluid', sources=['fluid']),
                    ]),

            #################################################################
            # Begin Surface tension formulation
            #################################################################
            # Scale the smoothing lengths to determine the interface
            # quantities. The NNPS need not be updated since the smoothing
            # length is decreased.
            Group(equations=[
                    ScaleSmoothingLength(dest='fluid', sources=None,
                                         factor=0.8)
                    ], update_nnps=False),

            # Compute the gradient of the color function with respect to the
            # new smoothing length. At the end of this Group, we will have the
            # interface normals and the discretized dirac delta function for
            # the fluid-fluid interface.
            Group(equations=[
                    ColorGradientUsingNumberDensity(dest='fluid',
                                                    sources=['fluid', 'wall'],
                                                    epsilon=0.01/h0),
                    ],
                  ),

            # Compute the interface curvature using the modified smoothing
            # length and interface normals computed in the previous Group.
            Group(equations=[
                    InterfaceCurvatureFromNumberDensity(
                        dest='fluid',
                        sources=['fluid'],
                        with_morris_correction=True),
                    ], ),

            # Now rescale the smoothing length to the original value for the
            # rest of the computations.
            Group(equations=[
                    ScaleSmoothingLength(dest='fluid', sources=None,
                                         factor=1.25)
                    ], update_nnps=False,
                  ),
            #################################################################
            # End Surface tension formulation
            #################################################################

            # Once the pressure for the fluid phase has been updated via the
            # state-equation, we can extrapolate the pressure to the wall
            # ghost particles. After this group, the density and pressure of
            # the boundary particles has been updated and can be used in the
            # integration equations.
            Group(
                equations=[
                    SolidWallPressureBC(dest='wall', sources=['fluid'], p0=p0,
                                        rho0=rho0, gy=gy),

                    ], ),

            # The main acceleration block
            Group(
                equations=[

                    # Gradient of pressure for the fluid phase using the
                    # number density formulation. No penetration boundary
                    # condition using Adami et al's generalized wall boundary
                    # condition. The extrapolated pressure and density on the
                    # wall particles is used in the gradient of pressure to
                    # simulate a repulsive force.
                    MomentumEquationPressureGradient(
                        dest='fluid', sources=['fluid', 'wall'], pb=p0,
                        gy=gy),

                    # Artificial viscosity for the fluid phase.
                    MomentumEquationViscosity(
                        dest='fluid', sources=['fluid'], nu=nu),

                    # No-slip boundary condition using Adami et al's
                    # generalized wall boundary condition. This equation
                    # basically computes the viscous contribution on the fluid
                    # from the wall particles.
                    SolidWallNoSlipBC(dest='fluid', sources=['wall'], nu=nu),

                    # Surface tension force for the SY11 formulation
                    ShadlooYildizSurfaceTensionForce(dest='fluid',
                                                     sources=None,
                                                     sigma=sigma),

                    # Artificial stress for the fluid phase
                    MomentumEquationArtificialStress(dest='fluid',
                                                     sources=['fluid']),

                    ], )
        ]
        return tvf_equations


if __name__ == '__main__':
    app = KHITVF()
    app.run()<|MERGE_RESOLUTION|>--- conflicted
+++ resolved
@@ -164,11 +164,7 @@
 
         # dummy velocities for the wall
         # required for the no-slip BC
-<<<<<<< HEAD
         for name in ['ug','vg','wg', 'Fwx', 'Fwy', 'Fwz']:
-=======
-        for name in ['ug', 'vg', 'wg']:
->>>>>>> 54581851
             wall.add_property(name)
 
         print("2D KHI with %d fluid particles and %d wall particles" % (
